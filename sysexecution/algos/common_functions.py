# functions used by multiple algos
import time
from syscore.exceptions import orderCannotBeModified
from sysdata.data_blob import dataBlob
from sysproduction.data.broker import dataBroker
from syscore.genutils import quickTimer
from sysexecution.order_stacks.broker_order_stack import orderWithControls

# how often do algos talk
MESSAGING_FREQUENCY = 30

# how long to cancel an order
CANCEL_WAIT_TIME = 60


def post_trade_processing(
    data: dataBlob, broker_order_with_controls: orderWithControls
) -> orderWithControls:
    data_broker = dataBroker(data)
    data_broker.cancel_market_data_for_order(broker_order_with_controls.order)

    # update the order one more time
    broker_order_with_controls.update_order()

    # This order will now contain all fills so we set trades==fills
    # so the order is treated as completed
    # FIXME don't think I need to do this
    # broker_order_with_controls.order.change_trade_qty_to_filled_qty()

    return broker_order_with_controls


def cancel_order(
    data: dataBlob, broker_order_with_controls: orderWithControls
) -> orderWithControls:

    log_attrs = {**broker_order_with_controls.order.log_attributes(), "method": "temp"}
    data_broker = dataBroker(data)
    data_broker.cancel_order_given_control_object(broker_order_with_controls)

    # Wait for cancel. It's vitual we do this since if a fill comes in before we finish it will screw
    #   everything up...
    timer = quickTimer(seconds=CANCEL_WAIT_TIME)
    not_cancelled = True
    while not_cancelled:
        time.sleep(0.001)
        is_cancelled = data_broker.check_order_is_cancelled_given_control_object(
            broker_order_with_controls
        )
        if is_cancelled:
            data.log.debug("Cancelled order", **log_attrs)
            break
        if timer.finished:
            data.log.warning(
                "Ran out of time to cancel order - may cause weird behaviour!",
                **log_attrs,
            )
            break

    return broker_order_with_controls


def set_limit_price(
    data_broker: dataBroker,
    broker_order_with_controls: orderWithControls,
    new_limit_price: float,
):

<<<<<<< HEAD
    log_attrs = {**broker_order_with_controls.order.log_attributes(), "method": "temp"}
    data_broker = dataBroker(data)
=======
    log = broker_order_with_controls.order.log_with_attributes(data_broker.data.log)
>>>>>>> 2f290f64

    try:
        broker_order_with_controls = (
            data_broker.modify_limit_price_given_control_object(
                broker_order_with_controls, new_limit_price
            )
        )
        data.log.debug(
            "Tried to change limit price to %f" % new_limit_price,
            **log_attrs,
        )
    except orderCannotBeModified as error:
        data.log.debug(
            "Can't modify limit price for order, error %s" % str(error),
            **log_attrs,
        )

    return broker_order_with_controls


limit_price_is_at_inside_spread = -99999999999999.99


def check_current_limit_price_at_inside_spread(
    broker_order_with_controls: orderWithControls,
) -> float:
    # When we are aggressive we want to remain on the correct side of the
    # spread

    ## We store two types of limit price. The limit price saved in the broker order (current_limit_price),
    ##   and the limit price in the IB control object (broker_limit_price)
    ## The former is changed when we change a limit price, the latter is not, we wait for IB to
    ##    update it and reflect the object
    current_limit_price = broker_order_with_controls.broker_limit_price()

    ticker_object = broker_order_with_controls.ticker
    current_side_price = ticker_object.current_side_price

    if current_limit_price == current_side_price:
        return limit_price_is_at_inside_spread

    # change limit
    new_limit_price = current_side_price

    return new_limit_price


# TODO passed logger instance
def file_log_report_market_order(log, broker_order_with_controls: orderWithControls):

    ticker_object = broker_order_with_controls.ticker
    current_tick = str(ticker_object.current_tick())

    log_report = "Market order execution current tick %s" % current_tick

    log.debug(log_report)<|MERGE_RESOLUTION|>--- conflicted
+++ resolved
@@ -66,12 +66,7 @@
     new_limit_price: float,
 ):
 
-<<<<<<< HEAD
     log_attrs = {**broker_order_with_controls.order.log_attributes(), "method": "temp"}
-    data_broker = dataBroker(data)
-=======
-    log = broker_order_with_controls.order.log_with_attributes(data_broker.data.log)
->>>>>>> 2f290f64
 
     try:
         broker_order_with_controls = (
@@ -79,12 +74,12 @@
                 broker_order_with_controls, new_limit_price
             )
         )
-        data.log.debug(
+        data_broker.data.log.debug(
             "Tried to change limit price to %f" % new_limit_price,
             **log_attrs,
         )
     except orderCannotBeModified as error:
-        data.log.debug(
+        data_broker.data.log.debug(
             "Can't modify limit price for order, error %s" % str(error),
             **log_attrs,
         )
