import datetime
from copy import copy

from sysexecution.order_stack import orderStackData
from sysexecution.base_orders import Order, tradeableObject, no_order_id, no_children, no_parent
from syscore.genutils import  none_to_object, object_to_none
from syscore.objects import failure, success, missing_order

class contractTradeableObject(tradeableObject):
    def __init__(self, strategy_name, instrument_code, contract_id):
        """

        :param strategy_name: str
        :param instrument_code: str
        :param contract_id: a single contract_order_id YYYYMM, or a list of contract IDS YYYYMM for a spread order
        """
        if type(contract_id) is str:
            contract_id = list([contract_id])

        dict_def = dict(strategy_name = strategy_name, instrument_code = instrument_code, contract_id=contract_id)
        self._set_definition(dict_def)

    @classmethod
    def from_key(instrumentTradeableObject, key):
        strategy_name, instrument_code, contract_id_str = key.split("/")
        contract_id_list  = contract_id_str.split("_")

        return instrumentTradeableObject(strategy_name, instrument_code, contract_id_list)

    @property
    def contract_id(self):
        return self._definition['contract_id']

    @property
    def contract_id_key(self):
        return "_".join(self.contract_id)

    @property
    def alt_contract_id_key(self):
        if len(self.contract_id_key)==6:
            return self.contract_id_key+"00"

        if len(self.contract_id_key)==8:
            return self.contract_id_key[:6]

    @property
    def strategy_name(self):
        return self._definition['strategy_name']

    @property
    def instrument_code(self):
        return self._definition['instrument_code']

    @property
    def key(self):
        return "/".join([self.strategy_name, self.instrument_code, self.contract_id_key])

    @property
    def alt_key(self):
        return "/".join([self.strategy_name, self.instrument_code, self.alt_contract_id_key])


class contractOrder(Order):

    def __init__(self, *args, fill=None,
                 locked=False, order_id=no_order_id,
                 modification_status = None,
                 modification_quantity = None, parent=no_parent,
                 children=no_children, active=True,
                 algo_to_use="", reference_price=None,
                 limit_price = None, filled_price = None,
                 fill_datetime = None,
                 generated_datetime = None,
                 manual_fill = False, manual_trade = False,
                 roll_order = False,
                 inter_spread_order = False,
                 calendar_spread_order = None,
                 reference_of_controlling_algo = None
                 ):

        """
<<<<<<< HEAD
        :param args: Either a single argument 'strategy/instrument/contract_id' str, or strategy, instrument, contract_id; followed by trade
        i.e. contractOrder(strategy, instrument, contractid, trade,  **kwargs) or 'strategy/instrument/contract_id', trade, type, **kwargs)
=======
        :param args: Eithier a single argument 'strategy/instrument/contract_order_id' str, or strategy, instrument, contract_order_id; followed by trade
        i.e. contractOrder(strategy, instrument, contractid, trade,  **kwargs) or 'strategy/instrument/contract_order_id', trade, type, **kwargs)
>>>>>>> 2ba02165

        Contract_id can either be a single str or a list of str for spread orders, all YYYYMM
        If expressed inside a longer string, separate contract str by '_'

        i.e. contractOrder('a strategy', 'an instrument', '201003', 6,  **kwargs)
         same as contractOrder('a strategy/an instrument/201003', 6,  **kwargs)
        contractOrder('a strategy', 'an instrument', ['201003', '201406'], [6,-6],  **kwargs)
          same as contractOrder('a strategy/an instrument/201003_201406', [6,-6],  **kwargs)

        :param fill: fill done so far, list of int
        :param locked: if locked an order can't be modified, bool
        :param order_id: ID given to orders once in the stack, do not use when creating order
        :param modification_status: NOT USED
        :param modification_quantity: NOT USED
        :param parent: int, order ID of parent order in upward stack
        :param children: list of int, order IDs of child orders in downward stack
        :param active: bool, inactive orders have been filled or cancelled
        :param algo_to_use: str, full pathname of method to use to execute order.
        :param reference_of_controlling_algo: str, the key of the controlling algo. If None not currently controlled.
        :param limit_price: float, limit orders only
        :param reference_price: float, used to benchmark order (usually price from previous days close)
        :param filled_price: float, used for execution calculations and p&l
        :param fill_datetime: datetime used for p&l
        :param generated_datetime: datetime order generated
        :param manual_fill: bool, fill entered manually
        :param manual_trade: bool, trade entered manually
        :param roll_order: bool, part of a (or if a spread an entire) roll order. Passive rolls will be False
        :param calendar_spread_order: bool, a calendar spread (intra-market) order
        :param inter_spread_order: bool, part of an instrument order that is a spread across multiple markets
        """

        tradeable_object, trade = self._resolve_args(args)
        self._tradeable_object = tradeable_object

        if type(trade) is int or type(trade) is float:
            trade = [int(trade)]

        if fill is None:
            fill = [0]*len(trade)

        if len(trade)==1:
            calendar_spread_order = False
        else:
            calendar_spread_order = True

        if generated_datetime is None:
            generated_datetime = datetime.datetime.now()

        self._trade = trade
        self._fill = fill
        self._fill_datetime = fill_datetime
        self._filled_price = filled_price
        self._locked = locked
        self._order_id = order_id
        self._modification_status = modification_status
        self._modification_quantity = modification_quantity
        self._parent = parent
        self._children = children
        self._active = active
        self._order_info = dict(algo_to_use=algo_to_use, reference_price=reference_price,
                 limit_price = limit_price,
                                manual_trade = manual_trade, manual_fill = manual_fill,
                                roll_order = roll_order, calendar_spread_order = calendar_spread_order,
                                inter_spread_order = inter_spread_order, generated_datetime = generated_datetime,
                                reference_of_controlling_algo = reference_of_controlling_algo)

    def _resolve_args(self, args):
        if len(args)==2:
            tradeable_object = contractTradeableObject.from_key(args[0])
            trade = args[1]
        elif len(args)==4:
            strategy=args[0]
            instrument = args[1]
            contract_id = args[2]
            trade = args[3]
            tradeable_object = contractTradeableObject(strategy, instrument, contract_id)
        else:
            raise Exception("contractOrder(strategy, instrument, contractid, trade,  **kwargs) or ('strategy/instrument/contract_order_id', trade, **kwargs) ")

        return tradeable_object, trade

    def __repr__(self):
        my_repr = super().__repr__()
        if self.filled_price is not None and self.fill_datetime is not None:
            my_repr = my_repr + "Fill %.2f on %s" % (self.filled_price, self.fill_datetime)
        my_repr = my_repr+" %s" % str(self._order_info)

        return my_repr

    def terse_repr(self):
        order_repr = super().__repr__()
        return order_repr


    @classmethod
    def from_dict(instrumentOrder, order_as_dict):
        trade = order_as_dict.pop('trade')
        key = order_as_dict.pop('key')
        fill = order_as_dict.pop('fill')
        filled_price = order_as_dict.pop('filled_price')
        fill_datetime = order_as_dict.pop('fill_datetime')

        locked = order_as_dict.pop('locked')
        order_id = none_to_object(order_as_dict.pop('order_id'), no_order_id)
        modification_status = order_as_dict.pop('modification_status')
        modification_quantity = order_as_dict.pop('modification_quantity')
        parent = none_to_object(order_as_dict.pop('parent'), no_parent)
        children = none_to_object(order_as_dict.pop('children'), no_children)
        active = order_as_dict.pop('active')

        order_info = order_as_dict

        order = contractOrder(key, trade, fill=fill, locked = locked, order_id = order_id,
                      modification_status = modification_status,
                      modification_quantity = modification_quantity,
                      parent = parent, children = children,
                      active = active, fill_datetime = fill_datetime, filled_price = filled_price,
                      **order_info)

        return order

    @property
    def strategy_name(self):
        return self._tradeable_object.strategy_name

    @property
    def instrument_code(self):
        return self._tradeable_object.instrument_code

    @property
    def contract_id(self):
        return self._tradeable_object.contract_id

    @property
    def contract_id_key(self):
        return self._tradeable_object.contract_id_key

    @property
    def algo_to_use(self):
        return self._order_info['algo_to_use']

    @algo_to_use.setter
    def algo_to_use(self, algo_to_use):
        self._order_info['algo_to_use'] = algo_to_use

    @property
    def generated_datetime(self):
        return self._order_info['reference_datetime']

    @property
    def reference_price(self):
        return self._order_info['reference_price']

    @reference_price.setter
    def reference_price(self, reference_price):
        self._order_info['reference_price'] = reference_price

    @property
    def limit_price(self):
        return self._order_info['limit_price']

    @limit_price.setter
    def limit_price(self, limit_price):
        self._order_info['limit_price'] = limit_price

    @property
    def manual_trade(self):
        return self._order_info['manual_trade']

    @property
    def manual_fill(self):
        return self._order_info['manual_fill']

    @manual_fill.setter
    def manual_fill(self, manual_fill):
        self._order_info['manual_fill'] = manual_fill


    @property
    def roll_order(self):
        return self._order_info['roll_order']

    @property
    def calendar_spread_order(self):
        return self._order_info['calendar_spread_order']

    @property
    def reference_of_controlling_algo(self):
        return self._order_info['reference_of_controlling_algo']

    def is_order_controlled_by_algo(self):
        return self._order_info['reference_of_controlling_algo'] is not None

    def add_controlling_algo_ref(self, control_algo_ref):
        if self.is_order_controlled_by_algo():
            raise Exception("Already controlled by %s" % self.reference_of_controlling_algo)
        self._order_info['reference_of_controlling_algo'] = control_algo_ref

        return success

    def release_order_from_algo_control(self):
        self._order_info['reference_of_controlling_algo'] = None

    @property
    def inter_spread_order(self):
        return self._order_info['inter_spread_order']

    def fill_less_than_or_equal_to_desired_trade(self, proposed_fill

                                                 ):
        return all([x<=y for x,y in zip(proposed_fill, self.trade)])

    def fill_equals_zero(self):
        return all([x==0 for x in self.fill])


    def fill_equals_desired_trade(self):
        return all([x==y for x,y in zip(self.trade, self.fill)])

    def is_zero_trade(self):
        return all([x==0 for x in self.trade])

    def same_trade_size(self, other):
        my_trade = self.trade
        other_trade = other.trade

        return all([x==y for x,y in zip(my_trade, other_trade)])

    def log_with_attributes(self, log):
        """
        Returns a new log object with contract_order attributes added

        :param log: logger
        :return: log
        """
<<<<<<< HEAD
        if len(list_of_contract_orders)==0:
            return []
        log = self.log.setup(strategy_name = list_of_contract_orders[0].strategy_name,
                             instrument_code = list_of_contract_orders[0].instrument_code,
                             instrument_order_id = list_of_contract_orders[0].parent)

        list_of_child_ids = []
        status = success
        for contract_order in list_of_contract_orders:
            contract_order.lock_order()
            child_id = self.put_order_on_stack(contract_order)
            if type(child_id) is not int:
                log.warn("Failed to put contract order %s on stack error %s, rolling back entire transaction" %
                         (str(contract_order), str(child_id)),
                         contract_date = contract_order.contract_id_key)
                status = failure
                break

            else:
                list_of_child_ids.append(child_id)

        # At this point we either have total failure (list_of_child_ids is empty, status failure),
        #    or partial failure (list of child_ids is part filled, status failure)
        #    or total success

        if status is failure:
            # rollback the orders we added
            self.rollback_list_of_orders_on_stack(list_of_child_ids)
            return failure

        # success
        if unlock_when_finished:
            self.unlock_list_of_orders(list_of_child_ids)
=======
        new_log = log.setup(
                  strategy_name=self.strategy_name,
                  instrument_code=self.instrument_code,
                  contract_order_id=object_to_none(self.order_id, no_order_id),
                  instrument_order_id = object_to_none(self.parent, no_parent, 0))
>>>>>>> 2ba02165


        return new_log

class contractOrderStackData(orderStackData):
    def __repr__(self):
        return "Contract order stack: %s" % str(self._stack)

    def manual_fill_for_order_id(self, order_id, fill_qty, filled_price=None, fill_datetime=None):
        result = self.change_fill_quantity_for_order(order_id, fill_qty, filled_price=filled_price,
                                            fill_datetime=fill_datetime)
        if result is failure:
            return failure

        # all good need to show it was a manual fill
        order = self.get_order_with_id_from_stack(order_id)
        order.manual_fill = True
        result = self._change_order_on_stack(order_id, order)

        return result

    def add_controlling_algo_ref(self, order_id, control_algo_ref):
        """

        :param order_id: int
        :param control_algo_ref: str or None
        :return:
        """
        if control_algo_ref is None:
            return self.release_order_from_algo_control(order_id)

        existing_order = self.get_order_with_id_from_stack(order_id)
        if existing_order is missing_order:
            raise Exception("Can't add controlling ago as order %d doesn't exist" % order_id)

        try:
            modified_order = copy(existing_order)
            modified_order.add_controlling_algo_ref(control_algo_ref)
        except Exception as e:
            raise Exception("%s couldn't add controlling algo %s to order %d" % (str(e), control_algo_ref, order_id))

        result = self._change_order_on_stack(order_id, modified_order)

        if result is not success:
            raise Exception("%s when trying to add controlling algo to order %d" % (str(result), order_id))

        return success

    def release_order_from_algo_control(self, order_id):
        existing_order = self.get_order_with_id_from_stack(order_id)
        if existing_order is missing_order:
            raise Exception("Can't release controlling ago as order %d doesn't exist" % order_id)

        if not existing_order.is_order_controlled_by_algo():
            # No change required
            return success

        try:
            modified_order = copy(existing_order)
            modified_order.release_order_from_algo_control()
        except Exception as e:
            raise Exception("%s couldn't release controlling algo for order %d" % (str(e), order_id))

        result = self._change_order_on_stack(order_id, modified_order)

        if result is not success:
            raise Exception("%s when trying to add controlling algo to order %d" % (str(result), order_id))

        return success

<|MERGE_RESOLUTION|>--- conflicted
+++ resolved
@@ -79,13 +79,8 @@
                  ):
 
         """
-<<<<<<< HEAD
-        :param args: Either a single argument 'strategy/instrument/contract_id' str, or strategy, instrument, contract_id; followed by trade
-        i.e. contractOrder(strategy, instrument, contractid, trade,  **kwargs) or 'strategy/instrument/contract_id', trade, type, **kwargs)
-=======
-        :param args: Eithier a single argument 'strategy/instrument/contract_order_id' str, or strategy, instrument, contract_order_id; followed by trade
+        :param args: Either a single argument 'strategy/instrument/contract_order_id' str, or strategy, instrument, contract_order_id; followed by trade
         i.e. contractOrder(strategy, instrument, contractid, trade,  **kwargs) or 'strategy/instrument/contract_order_id', trade, type, **kwargs)
->>>>>>> 2ba02165
 
         Contract_id can either be a single str or a list of str for spread orders, all YYYYMM
         If expressed inside a longer string, separate contract str by '_'
@@ -321,47 +316,11 @@
         :param log: logger
         :return: log
         """
-<<<<<<< HEAD
-        if len(list_of_contract_orders)==0:
-            return []
-        log = self.log.setup(strategy_name = list_of_contract_orders[0].strategy_name,
-                             instrument_code = list_of_contract_orders[0].instrument_code,
-                             instrument_order_id = list_of_contract_orders[0].parent)
-
-        list_of_child_ids = []
-        status = success
-        for contract_order in list_of_contract_orders:
-            contract_order.lock_order()
-            child_id = self.put_order_on_stack(contract_order)
-            if type(child_id) is not int:
-                log.warn("Failed to put contract order %s on stack error %s, rolling back entire transaction" %
-                         (str(contract_order), str(child_id)),
-                         contract_date = contract_order.contract_id_key)
-                status = failure
-                break
-
-            else:
-                list_of_child_ids.append(child_id)
-
-        # At this point we either have total failure (list_of_child_ids is empty, status failure),
-        #    or partial failure (list of child_ids is part filled, status failure)
-        #    or total success
-
-        if status is failure:
-            # rollback the orders we added
-            self.rollback_list_of_orders_on_stack(list_of_child_ids)
-            return failure
-
-        # success
-        if unlock_when_finished:
-            self.unlock_list_of_orders(list_of_child_ids)
-=======
         new_log = log.setup(
                   strategy_name=self.strategy_name,
                   instrument_code=self.instrument_code,
                   contract_order_id=object_to_none(self.order_id, no_order_id),
                   instrument_order_id = object_to_none(self.parent, no_parent, 0))
->>>>>>> 2ba02165
 
 
         return new_log
