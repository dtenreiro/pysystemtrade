--- conflicted
+++ resolved
@@ -352,12 +352,7 @@
         check_for_spike: bool = True,
         max_price_spike: float = VERY_BIG_NUMBER,
     ) -> int:
-<<<<<<< HEAD
-
         log_attrs = {**contract_object.log_attributes(), "method": "temp"}
-=======
-        new_log = contract_object.log(self.log)
->>>>>>> e11c4091
 
         if len(new_futures_per_contract_prices) == 0:
             self.log.debug("No new data", **log_attrs)
