--- conflicted
+++ resolved
@@ -44,17 +44,11 @@
     def delete_contract_data(
         self, instrument_code: str, contract_date: str, are_you_sure=False
     ):
-<<<<<<< HEAD
         log_attrs = {
             INSTRUMENT_CODE_LOG_LABEL: instrument_code,
             CONTRACT_DATE_LOG_LABEL: contract_date,
             "method": "temp",
         }
-=======
-        log = self.log.setup(
-            instrument_code=instrument_code, contract_date=contract_date
-        )
->>>>>>> e11c4091
         if are_you_sure:
             if self.is_contract_in_data(instrument_code, contract_date):
                 self._delete_contract_data_without_any_warning_be_careful(
