--- conflicted
+++ resolved
@@ -107,12 +107,8 @@
 
         self._write_series_for_args_dict(
             args_dict, existing_series,
-<<<<<<< HEAD
             class_of_entry_list_as_str = class_of_entry_list_as_str
             )
-=======
-            class_of_entry_list_as_str = class_of_entry_list_as_str)
->>>>>>> cea1fbea
 
         return success
 
@@ -181,16 +177,11 @@
     def _write_series_for_args_dict(
         self, args_dict: dict,
             entry_series: listOfEntries,
-<<<<<<< HEAD
+
             class_of_entry_list_as_str: str = arg_not_supplied
         ):
         entry_series_as_list_of_dicts = entry_series.as_list_of_dict()
 
-=======
-            class_of_entry_list_as_str = arg_not_supplied
-        ):
-        entry_series_as_list_of_dicts = entry_series.as_list_of_dict()
->>>>>>> cea1fbea
         if class_of_entry_list_as_str is arg_not_supplied:
             class_of_entry_list_as_str = self._get_class_of_entry_list_as_str(args_dict)
 
@@ -232,10 +223,7 @@
     def _get_list_of_args_dict(self) -> list:
         raise NotImplementedError("Need to use child class")
 
-<<<<<<< HEAD
-=======
-
->>>>>>> cea1fbea
+
 def get_empty_series_for_timed_entry(new_entry: timedEntry) -> listOfEntries:
     containing_data_class_name = new_entry.containing_data_class_name
     containing_data_class = resolve_function(containing_data_class_name)
