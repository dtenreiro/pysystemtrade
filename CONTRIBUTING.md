# Pysystemtrade contributing guide


## Unit tests
This project has a few unit tests. They get run automatically when any PR is 
submitted. You'll see the result of the run in the PR page. To run the tests
yourself locally, before submitting, you'll need `pytest` installed. Then run:
```
pytest
```

to run an individual unit test, pass the module file name and path
```
pytest sysdata/tests/test_config.py
```

To run all the tests except one module, use the `--ignore` flag
```
pytest --ignore=sysinit/futures/tests/test_sysinit_futures.py
```

Some tests are marked as `@pytest.mark.slow` because they take a long time. These
run automatically every evening. If you want to run them locally, pass
the `--runslow` flag
```
pytest --runslow
```


## Lint / Black

This project keeps its code pretty with 
[Black](https://black.readthedocs.io/en/stable/). Black gets automatically run 
over any PRs, and the PR won't be merged if it fails. To clean your code
submission manually you'll need Black installed, instructions 
[here](https://black.readthedocs.io/en/stable/getting_started.html). Then
run:
```
black path/to/module.py
```

Or, get your IDE or editor to automatically re-format files as you save. Configuration
instructions [here](https://black.readthedocs.io/en/stable/integrations/editors.html)

> Note for pycharm users: The blackd plugin requires a blackd daemon to be running; add it to your crontab.

Or, configure your local git install to automatically check and fix your code
as you commit. Configuration instructions 
[here](https://black.readthedocs.io/en/stable/integrations/source_version_control.html)

<<<<<<< HEAD
### Black version

Black needs to be consistent between the version running in the CI build and your local environment. To check the currently used version, see the [GitHub action config](https://github.com/robcarver17/pysystemtrade/blob/master/.github/workflows/lint.yml)
=======
## General code guidelines (INCOMPLETE)

These guidelines are aspirations, and do not describe the system as it stands. The project has been written over a period of several years, and it is only quite recently I've decided to set out some guidelines. 

In general, we try and follow the original texts: [PEP 8](https://peps.python.org/pep-0008/) and [clean code](https://gist.github.com/wojteklu/73c6914cc446146b8b533c0988cf8d29).

### General

- Unless there is a single parameter, passed parameters should be explicit.
- It is almost always better to use `arg_not_supplied` (`from syscore.objects import arg_not_supplied`) as a default argument then resolve it to the appropriate value in the function. 
- Type hints should be used, with Unions if required `from typing import Union` and Lists / Dicts ...`from typing import List, Dict`
- Verbose doc strings specifying all the parameters are no longer required (superseded by type hints)

### Naming conventions

- For classes, I prefer mixedCase to CamelCase, but single word names should always be Camels.
- Common methods are `get`, `calculate`, `read`, `write`.
- There is a specific procedure for naming objects which form part of the data heirarchy, see [here](https://github.com/robcarver17/pysystemtrade/blob/master/docs/data.md#part-2-overview-of-futures-data-in-pysystemtrade). If this is not followed, then the [automated abstraction of data inside Data 'blob' instances](https://github.com/robcarver17/pysystemtrade/blob/master/docs/data.md#data-blobs) won't work.
- Although arguably redundant, I am a fan of describing eg objects that inherit from dicts with a dict_ prefix. This gives hints as to how they behave without having to look at their code.


### Error handling

- Production code should not throw an error unless things are completely unrecoverable; if it does throw an error it must also log.critical which will email the user


### Caching

FIXME This is a bit of a mess - Update when a unified cache system setup


### Testing

Doc tests should be removed from class methods, since they often require a lot of setup, and make the code harder to read. Unit tests are preferable.
Doc tests make more sense for seperate, standalone, functions. This is especially the case when they can be used to quickly demonstrate how a function works.

Test coverage is extremely sparse. 
>>>>>>> 75449d08
<|MERGE_RESOLUTION|>--- conflicted
+++ resolved
@@ -48,11 +48,10 @@
 as you commit. Configuration instructions 
 [here](https://black.readthedocs.io/en/stable/integrations/source_version_control.html)
 
-<<<<<<< HEAD
 ### Black version
 
-Black needs to be consistent between the version running in the CI build and your local environment. To check the currently used version, see the [GitHub action config](https://github.com/robcarver17/pysystemtrade/blob/master/.github/workflows/lint.yml)
-=======
+Black needs to be consistent between the version running in the CI build and your local environment. To check the currently used version, see the `[tool.black]` section of the project TOML file  (https://github.com/robcarver17/pysystemtrade/blob/master/pyproject.toml)
+
 ## General code guidelines (INCOMPLETE)
 
 These guidelines are aspirations, and do not describe the system as it stands. The project has been written over a period of several years, and it is only quite recently I've decided to set out some guidelines. 
@@ -89,5 +88,4 @@
 Doc tests should be removed from class methods, since they often require a lot of setup, and make the code harder to read. Unit tests are preferable.
 Doc tests make more sense for seperate, standalone, functions. This is especially the case when they can be used to quickly demonstrate how a function works.
 
-Test coverage is extremely sparse. 
->>>>>>> 75449d08
+Test coverage is extremely sparse. 