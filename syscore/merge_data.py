## Merge series together
from dataclasses import dataclass
from copy import copy
import pandas as pd
import datetime

from syscore.dateutils import SECONDS_PER_DAY
from syscore.objects import arg_not_supplied, _named_object
from sysdata.private_config import get_private_then_default_key_value

class mergeStatus(object):
    def __init__(self, text):
        self._text = text

    def __repr__(self):
        return self._text

status_old_data = mergeStatus("Only_Old_data")
status_new_data = mergeStatus("Only_New_data")
status_merged_data = mergeStatus("Merged_data")

no_spike = object()
spike_in_data = object()

class mergingDataWithStatus(object):
    def __init__(self, status: mergeStatus,
                 first_date: datetime.datetime,
                 merged_data: pd.DataFrame):
        self._status = status
        self._first_date = first_date
        self._merged_data = merged_data

    @property
    def status(self):
        return self._status

    @property
    def first_date(self):
        return self._first_date

    @property
    def merged_data(self):
        return self._merged_data

    @classmethod
    def only_old_data(mergingDataWithStatus, old_data):
        return mergingDataWithStatus(status_old_data, None, old_data)

    @classmethod
    def only_new_data(mergingDataWithStatus, new_data):
        return mergingDataWithStatus(status_new_data, None, new_data)

    @property
    def spike_present(self) -> bool:
        spike_date = self.date_of_spike
        if spike_date is no_spike:
            return False
        else:
            return True

    @property
    def date_of_spike(self):
        spike_date = getattr(self, "_spike_date", no_spike)
        return spike_date

    def add_spike_date(self, spike_date: datetime.datetime):
        self._spike_date = spike_date

def merge_newer_data(
    old_data, new_data,
        check_for_spike=True, column_to_check=arg_not_supplied
):
    """
    Merge new data, with old data. Any new data that is older than the newest old data will be ignored

    If check_for_spike will return data_error if price moves too much on join point

    :param old_data: pd.Series or DataFrame
    :param new_data: pd.Series or DataFrame
    :param check_for_spike: bool
    :param column_to_check: column name to check for spike

    :return:  pd.Series or DataFrame
    """
    merged_data_with_status = merge_newer_data_no_checks(
        old_data, new_data)

    # check for spike
    if check_for_spike:
        merged_data_with_status = spike_check_merged_data(
           merged_data_with_status,
            column_to_check=column_to_check,
        )
        if merged_data_with_status.spike_present:
            return spike_in_data

    merged_data = merged_data_with_status.merged_data

    return merged_data

def merge_newer_data_no_checks(old_data, new_data)-> mergingDataWithStatus:
    """
    Merge new data, with old data. Any new data that is older than the newest old data will be ignored

    Also returns status and possibly date of merge

    :param old_data: pd.Series or DataFrame
    :param new_data: pd.Series or DataFrame

    :return:  status ,last_date_in_old_data: datetime.datetime, merged_data: pd.Series or DataFrame
    """
<<<<<<< HEAD
    if len(old_data.index) == 0:
        return mergingDataWithStatus.only_new_data(old_data)
    if len(new_data.index) == 0:
        return mergingDataWithStatus.only_old_data(new_data)
=======
    if len(new_data.index) == 0:
        return mergingDataWithStatus.only_old_data(old_data)
    if len(old_data.index) == 0:
        return mergingDataWithStatus.only_new_data(new_data)
>>>>>>> cea1fbea

    merged_data_with_status = _merge_newer_data_no_checks_if_both_old_and_new(old_data, new_data)

    return merged_data_with_status


def _merge_newer_data_no_checks_if_both_old_and_new(old_data, new_data)-> mergingDataWithStatus:

    last_date_in_old_data = old_data.index[-1]
    new_data.sort_index()
    actually_new_data = new_data[new_data.index > last_date_in_old_data]

    if len(actually_new_data) == 0:
        # No additional data
        return mergingDataWithStatus.only_old_data(old_data)

    first_date_in_new_data = actually_new_data.index[0]

    merged_data = pd.concat([old_data, actually_new_data], axis=0)
    merged_data = merged_data.sort_index()

    # remove duplicates (shouldn't be any, but...)
    merged_data = merged_data[~merged_data.index.duplicated(keep="first")]

    return mergingDataWithStatus(status_merged_data, first_date_in_new_data, merged_data)


def spike_check_merged_data(
        merged_data_with_status: mergingDataWithStatus,
        column_to_check=arg_not_supplied) -> mergingDataWithStatus:

    merge_status = merged_data_with_status.status
    merged_data = merged_data_with_status.merged_data

    if merge_status is status_old_data:
        # No checking, just old data
        return merged_data_with_status

    if merge_status is status_new_data:
        # check everything as there is no old data
        first_date_in_new_data = None
    else:
        first_date_in_new_data = merged_data_with_status.first_date

    spike_date = _first_spike_in_data(
        merged_data, first_date_in_new_data, column_to_check=column_to_check
    )

    merged_data_with_status.add_spike_date(spike_date)

    return merged_data_with_status



def _first_spike_in_data(
    merged_data, first_date_in_new_data=None, column_to_check=arg_not_supplied
):
    """
    Checks to see if any data after last_date_in_old_data has spikes

    :param merged_data:
    :return: date if spike, else None
    """
    data_to_check = _get_data_to_check(merged_data, column_to_check=column_to_check)
    change_in_avg_units = _calculate_change_in_avg_units(data_to_check)
    change_in_avg_units_to_check = _get_change_in_avg_units_to_check(change_in_avg_units, first_date_in_new_data = first_date_in_new_data)

    first_spike = _check_for_spikes_in_change_in_avg_units(change_in_avg_units_to_check)

    return first_spike

def _get_data_to_check(merged_data, column_to_check = arg_not_supplied):
    col_list = getattr(merged_data, "columns", None)
    if col_list is None:
        # already a series
        data_to_check = merged_data
    else:
        if column_to_check is arg_not_supplied:
            column_to_check = col_list[0]
        data_to_check = merged_data[column_to_check]

    return data_to_check

def _calculate_change_in_avg_units(data_to_check: pd.Series) -> pd.Series:

    # Calculate the average change per day
    change_pd = average_change_per_day(data_to_check)

    # absolute is what matters
    abs_change_pd = change_pd.abs()

    # hard to know what span to use here as could be daily, intraday or a
    # mixture
    avg_abs_change = abs_change_pd.ewm(span=500).mean()

    change_in_avg_units = abs_change_pd / avg_abs_change

    return change_in_avg_units

def average_change_per_day(data_to_check: pd.Series) -> pd.Series:
    data_diff = data_to_check.diff()[1:]
    index_diff = data_to_check.index[1:] - data_to_check.index[:-1]
    index_diff_days = [
        diff.total_seconds() /
        SECONDS_PER_DAY for diff in index_diff]

    change_per_day = [
        diff / (diff_days ** 0.5)
        for diff, diff_days in zip(data_diff.values, index_diff_days)
    ]

    change_pd = pd.Series(change_per_day, index=data_to_check.index[1:])

    return change_pd


def _get_change_in_avg_units_to_check(change_in_avg_units: pd.Series, first_date_in_new_data = None):
    if first_date_in_new_data is None:
        # No merged data so we check it all
        change_in_avg_units_to_check = change_in_avg_units
    else:
        # just check more recent data
        change_in_avg_units_to_check = change_in_avg_units[first_date_in_new_data:]

    return change_in_avg_units_to_check

def _check_for_spikes_in_change_in_avg_units(change_in_avg_units_to_check: pd.Series):
    max_spike = get_private_then_default_key_value("max_price_spike")

    if any(change_in_avg_units_to_check > max_spike):
        first_spike=change_in_avg_units_to_check.index[change_in_avg_units_to_check > max_spike][0]
    else:
        first_spike = no_spike

    return first_spike

def full_merge_of_existing_data(old_data, new_data):
    """
    Merges old data with new data.
    Any Nan in the existing data will be replaced (be careful!)

    :param old_data: pd.DataFrame
    :param new_data: pd.DataFrame

    :returns: pd.DataFrame
    """

    old_columns = old_data.columns
    merged_data = {}
    for colname in old_columns:
        old_series = copy(old_data[colname])
        try:
            new_series = copy(new_data[colname])
        except KeyError:
            # missing from new data, so we just take the old
            merged_data[colname] = old_data
            continue

        merged_series = full_merge_of_existing_series(old_series, new_series)

        merged_data[colname] = merged_series

    merged_data_as_df = pd.DataFrame(merged_data)
    merged_data_as_df = merged_data_as_df.sort_index()

    return merged_data_as_df


def full_merge_of_existing_series(old_series, new_series):
    """
    Merges old data with new data.
    Any Nan in the existing data will be replaced (be careful!)

    :param old_data: pd.Series
    :param new_data: pd.Series

    :returns: pd.Series
    """
    if len(old_series) == 0:
        return new_series
    if len(new_series) == 0:
        return old_series

    joint_data = pd.concat([old_series, new_series], axis=1)
    joint_data.columns = ["original", "new"]

    # fill to the left
    joint_data_filled_across = joint_data.bfill(1)
    merged_data = joint_data_filled_across["original"]

    return merged_data


all_labels_match = _named_object("all labels match")
mismatch_on_last_day = _named_object("mismatch_on_last_day")
original_index_matches_new = _named_object("original index matches new")


def merge_data_series_with_label_column(
    original_data, new_data, col_names=dict(
        data="PRICE", label="PRICE_CONTRACT")):
    """
    For two pd.DataFrames with 2 columns, including a label column, update the data when the labels
      start consistently matching

    >>> s1=pd.DataFrame(dict(PRICE=[1,2,3,np.nan], PRICE_CONTRACT = ["a", "a", "b", "b"]), index=['a1','a2','a3','a4'])
    >>> s2=pd.DataFrame(dict(PRICE=[  7,3,4], PRICE_CONTRACT = [          "b", "b", "b"]), index=['a2','a3','a4'])
    >>> merge_data_series_with_label_column(s1,s2)
        PRICE PRICE_CONTRACT
    a1    1.0              a
    a2    2.0              a
    a3    3.0              b
    a4    4.0              b
    >>> s2=pd.DataFrame(dict(PRICE=[  2,5,4], PRICE_CONTRACT = [          "b", "b", "b"]), index=['a2','a3','a4'])
    >>> merge_data_series_with_label_column(s1,s2)
        PRICE PRICE_CONTRACT
    a1    1.0              a
    a2    2.0              a
    a3    3.0              b
    a4    4.0              b
    >>> s2=pd.DataFrame(dict(PRICE=[  2,3,np.nan], PRICE_CONTRACT = [          "b", "b", "b"]), index=['a2','a3','a4'])
    >>> merge_data_series_with_label_column(s1,s2)
        PRICE PRICE_CONTRACT
    a1    1.0              a
    a2    2.0              a
    a3    3.0              b
    a4    NaN              b
    >>> s1=pd.DataFrame(dict(PRICE=[1,np.nan,3,np.nan], PRICE_CONTRACT = ["a", "a", "b", "b"]), index=['a1','a2','a3','a4'])
    >>> s2=pd.DataFrame(dict(PRICE=[  2,     3,4], PRICE_CONTRACT = [      "a", "b", "b"]), index=['a2','a3','a4'])
    >>> merge_data_series_with_label_column(s1,s2)
        PRICE PRICE_CONTRACT
    a1    1.0              a
    a2    2.0              a
    a3    3.0              b
    a4    4.0              b
    >>> s1=pd.DataFrame(dict(PRICE=[1,np.nan,np.nan], PRICE_CONTRACT = ["a", "a", "b"]), index=['a1','a2','a3'])
    >>> s2=pd.DataFrame(dict(PRICE=[  2,     3,4], PRICE_CONTRACT = [      "b", "b", "b"]), index=['a2','a3','a4'])
    >>> merge_data_series_with_label_column(s1,s2)
        PRICE PRICE_CONTRACT
    a1    1.0              a
    a2    NaN              a
    a3    3.0              b
    a4    4.0              b
    >>> s2=pd.DataFrame(dict(PRICE=[  2,     3,4], PRICE_CONTRACT = [      "b", "c", "c"]), index=['a2','a3','a4'])
    >>> merge_data_series_with_label_column(s1,s2)
        PRICE PRICE_CONTRACT
    a1    1.0              a
    a2    NaN              a
    a3    NaN              b


    :param original_data: a pd.DataFrame with two columns, equal to col_names
    :param new_data: a pd.DataFrame with the same two columns
    :param col_names: dict of str
    :return: pd.DataFrame with two columns
    """

    if len(new_data) == 0:
        return original_data

    if len(original_data) == 0:
        return new_data

    # From the date after this, can happily merge new and old data
    match_data = find_dates_when_label_changes(
        original_data, new_data, col_names=col_names
    )

    if match_data is mismatch_on_last_day:
        # No matching is possible
        return original_data
    elif match_data is original_index_matches_new:
        first_date_after_series_mismatch = original_data.index[0]
        last_date_when_series_mismatch = original_index_matches_new
    else:
        first_date_after_series_mismatch, last_date_when_series_mismatch = match_data

    # Concat the two price series together, fill to the left
    # This will replace any NA values in existing prices with new ones
    label_column = col_names["label"]
    data_column = col_names["data"]

    merged_data = full_merge_of_existing_series(
        original_data[data_column][first_date_after_series_mismatch:],
        new_data[data_column][first_date_after_series_mismatch:],
    )

    labels_in_new_data = new_data[last_date_when_series_mismatch:][label_column]
    labels_in_old_data = original_data[:
                                       first_date_after_series_mismatch][label_column]
    labels_in_merged_data = pd.concat(
        [labels_in_old_data, labels_in_new_data], axis=0)
    labels_in_merged_data = labels_in_merged_data.loc[
        ~labels_in_merged_data.index.duplicated(keep="first")
    ]
    labels_in_merged_data_reindexed = labels_in_merged_data.reindex(
        merged_data.index)

    labelled_merged_data = pd.concat(
        [labels_in_merged_data_reindexed, merged_data], axis=1
    )
    labelled_merged_data.columns = [label_column, data_column]

    # for older data, keep older data
    if last_date_when_series_mismatch is original_index_matches_new:
        current_and_merged_data = labelled_merged_data
    else:
        original_data_to_use = original_data[:last_date_when_series_mismatch]

        # Merged data is the old data, and then the new data
        current_and_merged_data = pd.concat(
            [original_data_to_use, labelled_merged_data], axis=0
        )

    return current_and_merged_data


def find_dates_when_label_changes(
    original_data,
    new_data,
    col_names=dict(
        data="PRICE",
        label="PRICE_CONTRACT")):
    """
    For two pd.DataFrames with 2 columns, including a label column, find the date after which the labelling
     is consistent across columns

    >>> s1=pd.DataFrame(dict(PRICE=[1,2,3,np.nan], PRICE_CONTRACT = ["a", "a", "b", "b"]), index=['a1','a2','a3','a4'])
    >>> s2=pd.DataFrame(dict(PRICE=[  2,3,4], PRICE_CONTRACT = [          "b", "b", "b"]), index=['a2','a3','a4'])
    >>> find_dates_when_label_changes(s1, s2)
    ('a3', 'a2')
    >>> s2=pd.DataFrame(dict(PRICE=[  2,3,4], PRICE_CONTRACT = [          "a", "b", "b"]), index=['a2','a3','a4'])
    >>> find_dates_when_label_changes(s1, s2)
    ('a2', 'a1')
    >>> s2=pd.DataFrame(dict(PRICE=[  2,3,4], PRICE_CONTRACT = [          "c", "c", "c"]), index=['a2','a3','a4'])
    >>> find_dates_when_label_changes(s1, s2)
    mismatch_on_last_day
    >>> find_dates_when_label_changes(s1, s1)
    original index matches new
    >>> s2=pd.DataFrame(dict(PRICE=[1, 2,3,4], PRICE_CONTRACT = ["a","c", "c", "c"]), index=['a1','a2','a3','a4'])
    >>> find_dates_when_label_changes(s1, s2)
    mismatch_on_last_day

    :param original_data: some data
    :param new_data: some new data
    :param col_names: dict of str
    :return: tuple or object if match didn't work out
    """
    label_column = col_names["label"]

    joint_labels = pd.concat(
        [original_data[label_column], new_data[label_column]], axis=1
    )
    joint_labels.columns = ["current", "new"]
    joint_labels = joint_labels.sort_index()

    new_data_start = new_data.index[0]

    existing_labels_in_new_period = joint_labels["current"][new_data_start:].ffill(
    )
    new_labels_in_new_period = joint_labels["new"][new_data_start:].ffill()

    # Find the last date when the labels didn't match, and the first date
    # after that
    match_data = find_dates_when_series_starts_matching(
        existing_labels_in_new_period, new_labels_in_new_period
    )

    if match_data is mismatch_on_last_day:
        # Can't use any of new data
        return mismatch_on_last_day

    elif match_data is all_labels_match:
        # Can use entire series becuase all match
        if new_data.index[0] == original_data.index[0]:
            # They are same size, so have to use whole of original data
            return original_index_matches_new
        else:
            # All the new data matches
            first_date_after_series_mismatch = new_data_start
            last_date_when_series_mismatch = original_data.index[
                original_data.index < new_data_start
            ][-1]
    else:
        first_date_after_series_mismatch, last_date_when_series_mismatch = match_data

    return first_date_after_series_mismatch, last_date_when_series_mismatch


def find_dates_when_series_starts_matching(series1, series2):
    """
    Find the last index value when series1 and series 2 didn't match, and the next index after that

    series must be matched for index and same length

    >>> s1=pd.Series(["a", "b", "b", "b"], index=[1,2,3,4])
    >>> s2=pd.Series(["c", "b", "b", "b"], index=[1,2,3,4])
    >>> find_dates_when_series_starts_matching(s1, s2)
    (2, 1)
    >>> s2=pd.Series(["a", "a", "b", "b"], index=[1,2,3,4])
    >>> find_dates_when_series_starts_matching(s1, s2)
    (3, 2)
    >>> s2=pd.Series(["a", "b", "a", "b"], index=[1,2,3,4])
    >>> find_dates_when_series_starts_matching(s1, s2)
    (4, 3)
    >>> s2=pd.Series(["a", "b", "b", "b"], index=[1,2,3,4])
    >>> find_dates_when_series_starts_matching(s1, s2)
    all labels match
    >>> s2=pd.Series(["a", "b", "b", "c"], index=[1,2,3,4])
    >>> find_dates_when_series_starts_matching(s1, s2)
    mismatch_on_last_day

    :param series1: pd.Series
    :param series2: pd.Series
    :return: 2-tuple of index values
    """

    # Data is same length, and timestamp matched, so equality of values is
    # sufficient
    period_equal = [x == y for x, y in zip(series1.values, series2.values)]

    if all(period_equal):
        return all_labels_match

    if not period_equal[-1]:
        return mismatch_on_last_day

    # Want last False value
    period_equal.reverse()
    first_false_in_reversed_list = period_equal.index(False)

    last_true_before_first_false_in_reversed_list = first_false_in_reversed_list - 1

    reversed_time_index = series1.index[::-1]
    last_true_before_first_false_in_reversed_list_date = reversed_time_index[
        last_true_before_first_false_in_reversed_list
    ]
    first_false_in_reversed_list_date = reversed_time_index[
        first_false_in_reversed_list
    ]

    first_date_after_series_mismatch = (
        last_true_before_first_false_in_reversed_list_date
    )
    last_date_when_series_mismatch = first_false_in_reversed_list_date

    return first_date_after_series_mismatch, last_date_when_series_mismatch<|MERGE_RESOLUTION|>--- conflicted
+++ resolved
@@ -109,17 +109,12 @@
 
     :return:  status ,last_date_in_old_data: datetime.datetime, merged_data: pd.Series or DataFrame
     """
-<<<<<<< HEAD
-    if len(old_data.index) == 0:
-        return mergingDataWithStatus.only_new_data(old_data)
-    if len(new_data.index) == 0:
-        return mergingDataWithStatus.only_old_data(new_data)
-=======
+
     if len(new_data.index) == 0:
         return mergingDataWithStatus.only_old_data(old_data)
     if len(old_data.index) == 0:
         return mergingDataWithStatus.only_new_data(new_data)
->>>>>>> cea1fbea
+
 
     merged_data_with_status = _merge_newer_data_no_checks_if_both_old_and_new(old_data, new_data)
 
