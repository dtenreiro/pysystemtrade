import datetime
from copy import copy

import pandas as pd

from sysquant.estimators.stdev_estimator import stdevEstimates
from sysquant.estimators.correlations import (
    correlationEstimate,
)
from sysquant.estimators.covariance import (
    covariance_from_stdev_and_correlation,
)
from syscore.interactive.progress_bar import progressBar
from syscore.constants import arg_not_supplied
from syscore.pandas.find_data import get_row_of_series
from syscore.pandas.strategy_functions import calculate_cost_deflator
from systems.provided.dynamic_small_system_optimise.optimisation import (
    objectiveFunctionForGreedy,
    constraintsForDynamicOpt,
)
from systems.provided.dynamic_small_system_optimise.buffering import (
    speedControlForDynamicOpt,
)

from systems.stage import SystemStage
from systems.system_cache import diagnostic

from systems.portfolio import Portfolios

from sysquant.optimisation.weights import portfolioWeights, seriesOfPortfolioWeights
from sysquant.estimators.covariance import covarianceEstimate
from sysquant.estimators.mean_estimator import meanEstimates


class optimisedPositions(SystemStage):
    @property
    def name(self):
        return "optimisedPositions"

    @diagnostic()
    def get_optimised_weights_df(self) -> seriesOfPortfolioWeights:
        position_df = self.get_optimised_position_df()
        per_contract_value_as_proportion_of_df = (
            self.get_per_contract_value_as_proportion_of_capital_df()
        )

        weights_as_df = position_df * per_contract_value_as_proportion_of_df
        weights = seriesOfPortfolioWeights(weights_as_df)

        return weights

    @diagnostic()
    def get_optimised_position_df(self) -> pd.DataFrame:
        self.log.debug("Optimising positions for small capital: may take a while!")
        common_index = list(self.common_index())
        progress = progressBar(
            len(common_index),
            suffix="Optimising positions",
            show_each_time=True,
            show_timings=True,
        )
        previous_optimal_positions = portfolioWeights.allzeros(self.instrument_list())
        position_list = []
        for relevant_date in common_index:
            # self.log.debug(relevant_date)
            optimal_positions = self.get_optimal_positions_with_fixed_contract_values(
                relevant_date, previous_positions=previous_optimal_positions
            )
            position_list.append(optimal_positions)
            previous_optimal_positions = copy(optimal_positions)
            progress.iterate()
        progress.close()
        position_df = pd.DataFrame(position_list, index=common_index)

        return position_df

    def get_optimal_positions_with_fixed_contract_values(
        self,
        relevant_date: datetime.datetime = arg_not_supplied,
        previous_positions: portfolioWeights = arg_not_supplied,
        maximum_positions: portfolioWeights = arg_not_supplied,
    ) -> portfolioWeights:

        obj_instance = self._get_optimal_positions_objective_instance(
            relevant_date=relevant_date,
            previous_positions=previous_positions,
            maximum_positions=maximum_positions,
        )

        try:
            optimal_positions = obj_instance.optimise_positions()
        except Exception as e:
            msg = "Error %s when optimising at %s with previous positions %s" % (
                str(e),
                str(relevant_date),
                str(previous_positions),
            )
            print(msg)
            return previous_positions

        return optimal_positions

    def _get_optimal_positions_objective_instance(
        self,
        relevant_date: datetime.datetime = arg_not_supplied,
        previous_positions: portfolioWeights = arg_not_supplied,
        maximum_positions: portfolioWeights = arg_not_supplied,
    ) -> objectiveFunctionForGreedy:

        covariance_matrix = self.get_covariance_matrix(relevant_date=relevant_date)

        per_contract_value = self.get_per_contract_value(relevant_date)
        contracts_optimal = self.original_position_contracts_for_relevant_date(
            relevant_date
        )

        costs = self.get_costs_per_contract_as_proportion_of_capital_all_instruments(
            relevant_date
        )
        speed_control = self.get_speed_control()
        constraints = self.get_constraints()

        obj_instance = objectiveFunctionForGreedy(
            contracts_optimal=contracts_optimal,
            covariance_matrix=covariance_matrix,
            per_contract_value=per_contract_value,
            previous_positions=previous_positions,
            costs=costs,
            constraints=constraints,
            maximum_positions=maximum_positions,
            speed_control=speed_control,
        )

        return obj_instance

    def get_constraints(self) -> constraintsForDynamicOpt:
        ## 'reduce only' is as good as do not trade in backtesting
        ## but we use this rather than 'don't trade' for consistency with production
        reduce_only_keys = self.get_reduce_only_instruments()
        long_only_keys = self.get_long_only_instruments()

        return constraintsForDynamicOpt(
            reduce_only_keys=reduce_only_keys, long_only_keys=long_only_keys
        )

    def get_reduce_only_instruments(self) -> list:
        reduce_only_keys = self.parent.get_list_of_markets_not_trading_but_with_data()

        return reduce_only_keys

    def get_long_only_instruments(self) -> list:
        long_only_keys = (
            self.config.get_element_or_default("long_only_instruments_DO_ONLY", []),
<<<<<<< HEAD
        )
=======
        )[0] ## can't stop black wrapping in brackets producing a tuple
>>>>>>> 155ffc76

        return long_only_keys

    def get_speed_control(self):
        small_config = self.config.small_system
        trade_shadow_cost = small_config["shadow_cost"]
        tracking_error_buffer = small_config["tracking_error_buffer"]

        speed_control = speedControlForDynamicOpt(
            trade_shadow_cost=trade_shadow_cost,
            tracking_error_buffer=tracking_error_buffer,
        )

        return speed_control

    ## COSTS
    @diagnostic()
    def get_costs_per_contract_as_proportion_of_capital_all_instruments(
        self, relevant_date: arg_not_supplied
    ) -> meanEstimates:
        instrument_list = self.instrument_list()
        costs = dict(
            [
                (
                    instrument_code,
                    self.get_cost_per_contract_as_proportion_of_capital_on_date(
                        instrument_code, relevant_date=relevant_date
                    ),
                )
                for instrument_code in instrument_list
            ]
        )

        costs = meanEstimates(costs)

        return costs

    def get_cost_per_contract_as_proportion_of_capital_on_date(
        self, instrument_code, relevant_date: datetime.datetime = arg_not_supplied
    ) -> float:
        cost_deflator = self.get_cost_deflator_on_date(
            instrument_code, relevant_date=relevant_date
        )
        cost_per_notional_weight_as_proportion_of_capital = (
            self.get_cost_per_notional_weight_as_proportion_of_capital(instrument_code)
        )
        deflated_cost = (
            cost_per_notional_weight_as_proportion_of_capital * cost_deflator
        )

        return deflated_cost

    def get_cost_deflator_on_date(
        self, instrument_code: str, relevant_date: datetime.datetime = arg_not_supplied
    ) -> float:
        deflator = self.get_cost_deflator(instrument_code)

        return get_row_of_series(deflator, relevant_date)

    @diagnostic()
    def get_cost_deflator(self, instrument_code: str):
        price = self.get_raw_price(instrument_code)
        deflator = calculate_cost_deflator(price)
        deflator = deflator.reindex(self.common_index()).ffill()
        deflator[deflator.isna()] = 10000.0

        return deflator

    @diagnostic()
    def get_cost_per_notional_weight_as_proportion_of_capital(
        self, instrument_code
    ) -> float:
        cost_per_contract = self.get_cost_per_contract_in_base_ccy(instrument_code)
        cost_multiplier = self.cost_multiplier()
        notional_value_per_contract_as_proportion_of_capital = (
            self.get_current_contract_value_as_proportion_of_capital_for_instrument(
                instrument_code
            )
        )
        capital = self.get_trading_capital()
        cost_per_notional_weight_as_proportion_of_capital = calculate_cost_per_notional_weight_as_proportion_of_capital(
            cost_per_contract=cost_per_contract,
            cost_multiplier=cost_multiplier,
            notional_value_per_contract_as_proportion_of_capital=notional_value_per_contract_as_proportion_of_capital,
            capital=capital,
        )

        return cost_per_notional_weight_as_proportion_of_capital

    def cost_multiplier(self) -> float:
        cost_multiplier = float(self.config.small_system["cost_multiplier"])
        return cost_multiplier

    def get_cost_per_contract_in_base_ccy(self, instrument_code: str) -> float:
        raw_cost_data = self.get_raw_cost_data(instrument_code)
        multiplier = self.get_contract_multiplier(instrument_code)
        last_price = self.get_final_price(instrument_code)
        fx_rate = self.get_last_fx_rate(instrument_code)

        cost_in_instr_ccy = raw_cost_data.calculate_cost_instrument_currency(
            1.0, multiplier, last_price
        )
        cost_in_base_ccy = fx_rate * cost_in_instr_ccy

        return cost_in_base_ccy

    def get_final_price(self, instrument_code: str) -> float:
        return self.get_raw_price(instrument_code).ffill().iloc[-1]

    def get_last_fx_rate(self, instrument_code: str) -> float:
        return self.get_fx_rate(instrument_code).ffill().iloc[-1]

    ## INPUTS FROM OTHER STAGES

    def get_covariance_matrix(
        self, relevant_date: datetime.datetime = arg_not_supplied
    ) -> covarianceEstimate:

        correlation_estimate = self.get_correlation_matrix(relevant_date=relevant_date)

        stdev_estimate = self.get_stdev_estimate(relevant_date=relevant_date)

        covariance = covariance_from_stdev_and_correlation(
            correlation_estimate, stdev_estimate
        )

        return covariance

    def get_correlation_matrix(
        self, relevant_date: datetime.datetime = arg_not_supplied
    ) -> correlationEstimate:

        corr_matrix = self.portfolio_stage.get_correlation_matrix(
            relevant_date=relevant_date
        )
        corr_matrix = copy(
            corr_matrix.shrink_to_offdiag(
                shrinkage_corr=self.correlation_shrinkage, offdiag=0.0
            )
        )

        return corr_matrix

    @property
    def correlation_shrinkage(self) -> float:
        correlation_shrinkage = float(
            self.config.small_system["shrink_instrument_returns_correlation"]
        )
        return correlation_shrinkage

    def get_stdev_estimate(
        self, relevant_date: datetime.datetime = arg_not_supplied
    ) -> stdevEstimates:

        return self.portfolio_stage.get_stdev_estimate(relevant_date=relevant_date)

    def get_per_contract_value(
        self, relevant_date: datetime.datetime = arg_not_supplied
    ):
        return self.portfolio_stage.get_per_contract_value(relevant_date)

    def get_current_contract_value_as_proportion_of_capital_for_instrument(
        self, instrument_code: str
    ) -> float:

        value_as_ts = (
            self.get_contract_ts_value_as_proportion_of_capital_for_instrument(
                instrument_code
            )
        )
        return value_as_ts.ffill().iloc[-1]

    def get_contract_ts_value_as_proportion_of_capital_for_instrument(
        self, instrument_code: str
    ) -> pd.Series:

        return self.portfolio_stage.get_per_contract_value_as_proportion_of_capital(
            instrument_code
        )

    def get_per_contract_value_as_proportion_of_capital_df(self) -> pd.DataFrame:
        return self.portfolio_stage.get_per_contract_value_as_proportion_of_capital_df()

    def instrument_list(self) -> list:
        return self.parent.get_instrument_list()

    def get_instrument_weights(self) -> pd.DataFrame:
        return self.portfolio_stage.get_instrument_weights()

    def common_index(self):
        return self.portfolio_stage.common_index()

    def original_position_contracts_for_relevant_date(
        self, relevant_date: datetime.datetime = arg_not_supplied
    ):
        return self.portfolio_stage.get_position_contracts_for_relevant_date(
            relevant_date
        )

    def get_raw_cost_data(self, instrument_code: str):
        return self.accounts_stage().get_raw_cost_data(instrument_code)

    def get_contract_multiplier(self, instrument_code: str) -> float:
        return float(self.data.get_value_of_block_price_move(instrument_code))

    def get_raw_price(self, instrument_code: str) -> pd.Series:
        return self.data.get_raw_price(instrument_code)

    def get_fx_rate(self, instrument_code: str) -> pd.Series:
        return self.position_size_stage.get_fx_rate(instrument_code)

    def get_trading_capital(self) -> float:
        return self.position_size_stage.get_notional_trading_capital()

    ## STAGE POINTERS
    def accounts_stage(self):
        return self.parent.accounts

    @property
    def position_size_stage(self):
        return self.parent.positionSize

    @property
    def portfolio_stage(self) -> Portfolios:
        return self.parent.portfolio

    @property
    def forecast_scaling_stage(self):
        return self.parent.forecastScaleCap

    @property
    def data(self):
        return self.parent.data

    @property
    def config(self):
        return self.parent.config


def calculate_cost_per_notional_weight_as_proportion_of_capital(
    notional_value_per_contract_as_proportion_of_capital: float,
    cost_per_contract: float,
    capital: float,
    cost_multiplier: float = 1.0,
) -> float:

    dollar_cost = (
        cost_multiplier
        * cost_per_contract
        / notional_value_per_contract_as_proportion_of_capital
    )

    return dollar_cost / capital<|MERGE_RESOLUTION|>--- conflicted
+++ resolved
@@ -151,11 +151,7 @@
     def get_long_only_instruments(self) -> list:
         long_only_keys = (
             self.config.get_element_or_default("long_only_instruments_DO_ONLY", []),
-<<<<<<< HEAD
-        )
-=======
         )[0] ## can't stop black wrapping in brackets producing a tuple
->>>>>>> 155ffc76
 
         return long_only_keys
 
