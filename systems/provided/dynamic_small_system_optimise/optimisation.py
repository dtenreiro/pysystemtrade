--- conflicted
+++ resolved
@@ -41,12 +41,8 @@
         previous_positions: portfolioWeights = arg_not_supplied,
         constraints: constraintsForDynamicOpt = arg_not_supplied,
         maximum_positions: portfolioWeights = arg_not_supplied,
-<<<<<<< HEAD
         log=get_logger("objectiveFunctionForGreedy"),
-=======
-        log: pst_logger = get_logger("objectiveFunctionForGreedy"),
         constraint_function: Callable = arg_not_supplied,
->>>>>>> 2f290f64
     ):
 
         self.covariance_matrix = covariance_matrix
