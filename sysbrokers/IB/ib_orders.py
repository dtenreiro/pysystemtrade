from ib_insync import Trade as ibTrade

from copy import copy

import datetime

from sysbrokers.IB.ib_futures_contracts_data import ibFuturesContractData
from sysbrokers.IB.ib_instruments_data import ibFuturesInstrumentData
from sysbrokers.IB.ib_translate_broker_order_objects import (
    create_broker_order_from_trade_with_contract,
    ibBrokerOrder,
)
from sysbrokers.IB.ib_connection import connectionIB
from sysbrokers.IB.ib_translate_broker_order_objects import (
    tradeWithContract,
    ibOrderCouldntCreateException,
)
from sysbrokers.IB.client.ib_orders_client import ibOrdersClient
from sysbrokers.broker_execution_stack import brokerExecutionStackData
from sysdata.data_blob import dataBlob
from syscore.constants import arg_not_supplied, success
from syscore.exceptions import orderCannotBeModified
from sysexecution.order_stacks.order_stack import missingOrder
from sysexecution.orders.named_order_objects import missing_order

from sysexecution.order_stacks.broker_order_stack import orderWithControls
from sysexecution.orders.list_of_orders import listOfOrders
from sysexecution.orders.broker_orders import brokerOrder
from sysexecution.tick_data import tickerObject

from syslogging.logger import *


class ibOrderWithControls(orderWithControls):
    def __init__(
        self,
        trade_with_contract_from_ib: tradeWithContract,
        ibclient: ibOrdersClient,
        broker_order: brokerOrder = None,
        instrument_code: str = None,
        ticker_object: tickerObject = None,
    ):
        if broker_order is None:
            # This might happen if for example we are getting the orders from
            #   IB
            broker_order = create_broker_order_from_trade_with_contract(
                trade_with_contract_from_ib, instrument_code
            )

        super().__init__(
            control_object=trade_with_contract_from_ib,
            broker_order=broker_order,
            ticker_object=ticker_object,
        )

        self._ibclient = ibclient

    @property
    def trade_with_contract_from_IB(self):
        return self._control_object

    @property
    def ibclient(self) -> ibOrdersClient:
        return self._ibclient

    def update_order(self):
        # Update the broker order using the control object
        # Can be used when first submitted, or when polling objects
        # Basically copies across the details from the control object that are
        # likely to be updated
        self.ibclient.refresh()
        ib_broker_order = create_broker_order_from_trade_with_contract(
            self.trade_with_contract_from_IB, self.order.instrument_code
        )
        updated_broker_order = add_trade_info_to_broker_order(
            self.order, ib_broker_order
        )

        self._order = updated_broker_order

    def broker_limit_price(self):
        self.ibclient.refresh()
        ib_broker_order = create_broker_order_from_trade_with_contract(
            self.trade_with_contract_from_IB, self.order.instrument_code
        )
        if ib_broker_order.limit_price == 0.0:
            broker_limit_price = None
        else:
            broker_limit_price = ib_broker_order.limit_price

        return broker_limit_price


class ibExecutionStackData(brokerExecutionStackData):
    def __init__(
        self,
        ibconnection: connectionIB,
        data: dataBlob,
        log=get_logger("ibExecutionStackData"),
    ):
        super().__init__(log=log, data=data)
        self._ibconnection = ibconnection

    def __repr__(self):
        return "IB orders %s" % str(self.ib_client)

    @property
    def ibconnection(self) -> connectionIB:
        return self._ibconnection

    @property
    def ib_client(self) -> ibOrdersClient:
        client = getattr(self, "_ib_client", None)
        if client is None:
            client = self._ib_client = ibOrdersClient(
                ibconnection=self.ibconnection, log=self.log
            )

        return client

    @property
    def traded_object_store(self) -> dict:
        store = getattr(self, "_traded_object_store", None)
        if store is None:
            store = self._traded_object_store = {}

        return store

    def _add_order_with_controls_to_store(
        self, order_with_controls: ibOrderWithControls
    ):
        storage_key = order_with_controls.order.broker_tempid
        self.traded_object_store[storage_key] = order_with_controls

    @property
    def futures_contract_data(self) -> ibFuturesContractData:
        return self.data.broker_futures_contract

    @property
    def futures_instrument_data(self) -> ibFuturesInstrumentData:
        return self.data.broker_futures_instrument

    def get_list_of_broker_orders_with_account_id(
        self, account_id: str = arg_not_supplied
    ) -> listOfOrders:
        """
        Get list of broker orders from IB, and return as my broker_order objects

        :return: list of brokerOrder objects
        """
        list_of_control_objects = self._get_list_of_broker_control_orders(
            account_id=account_id
        )
        order_list = [
            order_with_control.order for order_with_control in list_of_control_objects
        ]

        order_list = listOfOrders(order_list)

        return order_list

    def _get_dict_of_broker_control_orders(
        self, account_id: str = arg_not_supplied
    ) -> dict:
        control_order_list = self._get_list_of_broker_control_orders(
            account_id=account_id
        )
        dict_of_control_orders = dict(
            [
                (control_order.order.broker_tempid, control_order)
                for control_order in control_order_list
            ]
        )
        return dict_of_control_orders

    def _get_list_of_broker_control_orders(
        self, account_id: str = arg_not_supplied
    ) -> list:
        """
        Get list of broker orders from IB, and return as list of orders with controls

        :return: list of brokerOrder objects
        """

        list_of_raw_orders_as_trade_objects = self.ib_client.broker_get_orders(
            account_id=account_id
        )

        broker_order_with_controls_list = [
            self._create_broker_control_order_object(broker_trade_object_results)
            for broker_trade_object_results in list_of_raw_orders_as_trade_objects
        ]

        broker_order_with_controls_list = [
            broker_order_with_controls
            for broker_order_with_controls in broker_order_with_controls_list
            if broker_order_with_controls is not missing_order
        ]

        return broker_order_with_controls_list

    def _create_broker_control_order_object(
        self, trade_with_contract_from_ib: tradeWithContract
    ):
        """
        Map from the data IB gives us to my broker order object, to order with controls

        :param trade_with_contract_from_ib: tradeWithContract
        :return: brokerOrder
        """
        try:
            try:
                ib_contract = (
                    trade_with_contract_from_ib.ibcontract_with_legs.ibcontract
                )
                instrument_code = self.futures_instrument_data.get_instrument_code_from_broker_contract_object(
                    ib_contract
                )
            except:
                raise ibOrderCouldntCreateException()

            broker_order_with_controls = ibOrderWithControls(
                trade_with_contract_from_ib,
                ibclient=self.ib_client,
                instrument_code=instrument_code,
            )
        except ibOrderCouldntCreateException:
            self.log.warning(
                "Couldn't create order from ib returned order %s, usual behaviour for FX and equities trades"
                % str(trade_with_contract_from_ib)
            )
            return missing_order

        return broker_order_with_controls

    def get_list_of_orders_from_storage(self) -> listOfOrders:
        dict_of_stored_orders = self._get_dict_of_orders_from_storage()
        list_of_orders = listOfOrders(dict_of_stored_orders.values())

        return list_of_orders

    def _get_dict_of_orders_from_storage(self) -> dict:
        # Get dict from storage, update, return just the orders
        dict_of_orders_with_control = self._get_dict_of_control_orders_from_storage()
        order_dict = dict(
            [
                (key, order_with_control.order)
                for key, order_with_control in dict_of_orders_with_control.items()
            ]
        )

        return order_dict

    def _get_dict_of_control_orders_from_storage(self) -> dict:
        dict_of_orders_with_control = self.traded_object_store
        __ = [
            order_with_control.update_order()
            for order_with_control in dict_of_orders_with_control.values()
        ]

        return dict_of_orders_with_control

    def put_order_on_stack(self, broker_order: brokerOrder) -> ibOrderWithControls:
        """

        :param broker_order: key properties are instrument_code, contract_id, quantity
        :return: ibOrderWithControls or missing_order
        """
        trade_with_contract_from_ib = self._send_broker_order_to_IB(broker_order)
        order_time = datetime.datetime.now()

        if trade_with_contract_from_ib is missing_order:
            return missing_order

        placed_broker_order_with_controls = ibOrderWithControls(
            trade_with_contract_from_ib,
            ibclient=self.ib_client,
            broker_order=broker_order,
        )

        placed_broker_order_with_controls.order.submit_datetime = order_time

        # We do this so the tempid is accurate
        placed_broker_order_with_controls.update_order()

        # We do this so we can cancel stuff and get things back more easily
        self._add_order_with_controls_to_store(placed_broker_order_with_controls)

        return placed_broker_order_with_controls

    def _send_broker_order_to_IB(self, broker_order: brokerOrder) -> tradeWithContract:
        """

        :param broker_order: key properties are instrument_code, contract_id, quantity
        :return: tradeWithContract object or missing_order

        """

        log_attrs = {**broker_order.log_attributes(), "method": "temp"}
        self.log.debug(
            "Going to submit order %s to IB" % str(broker_order), **log_attrs
        )

        trade_list = broker_order.trade
        order_type = broker_order.order_type
        limit_price = broker_order.limit_price
        account_id = broker_order.broker_account

        contract_object = broker_order.futures_contract
        contract_object_with_ib_data = (
            self.futures_contract_data.get_contract_object_with_IB_data(contract_object)
        )

        placed_broker_trade_object = self.ib_client.broker_submit_order(
            contract_object_with_ib_data,
            trade_list=trade_list,
            account_id=account_id,
            order_type=order_type,
            limit_price=limit_price,
        )
        if placed_broker_trade_object is missing_order:
            self.log.warning("Couldn't submit order", **log_attrs)
            return missing_order

        self.log.debug("Order submitted to IB", **log_attrs)

        return placed_broker_trade_object

    def match_db_broker_order_to_order_from_brokers(
        self, broker_order_to_match: brokerOrder
    ) -> brokerOrder:
        matched_control_order = (
            self.match_db_broker_order_to_control_order_from_brokers(
                broker_order_to_match
            )
        )
        if matched_control_order is missing_order:
            return missing_order

        broker_order = matched_control_order.order

        return broker_order

    def match_db_broker_order_to_control_order_from_brokers(
        self, broker_order_to_match: brokerOrder
    ) -> ibOrderWithControls:
        """

        :return: brokerOrder coming from broker
        """

        # check stored orders first
        dict_of_stored_control_orders = self._get_dict_of_control_orders_from_storage()
        matched_control_order = match_control_order_from_dict(
            dict_of_stored_control_orders, broker_order_to_match
        )
        if matched_control_order is not missing_order:
            return matched_control_order

        # try getting from broker
        # match on temp id and clientid
        account_id = broker_order_to_match.broker_account
        dict_of_broker_control_orders = self._get_dict_of_broker_control_orders(
            account_id=account_id
        )
        matched_control_order = match_control_order_from_dict(
            dict_of_broker_control_orders, broker_order_to_match
        )
        if matched_control_order is not missing_order:
            return matched_control_order

        # Match on permid
        matched_control_order = match_control_order_on_permid(
            dict_of_broker_control_orders, broker_order_to_match
        )

        return matched_control_order

    def cancel_order_on_stack(self, broker_order: brokerOrder):
<<<<<<< HEAD

        log_attrs = {**broker_order.log_attributes(), "method": "temp"}
=======
        log = broker_order.log_with_attributes(self.log)
>>>>>>> e11c4091
        matched_control_order = (
            self.match_db_broker_order_to_control_order_from_brokers(broker_order)
        )
        if matched_control_order is missing_order:
            self.log.warning("Couldn't cancel non existent order", **log_attrs)
            return None

        self.cancel_order_given_control_object(matched_control_order)
        self.log.debug("Sent cancellation for %s" % str(broker_order), **log_attrs)

    def cancel_order_given_control_object(
        self, broker_orders_with_controls: ibOrderWithControls
    ):
        original_order_object = broker_orders_with_controls.control_object.trade.order
        self.ib_client.ib_cancel_order(original_order_object)

        return success

    def check_order_is_cancelled(self, broker_order: brokerOrder) -> bool:
        matched_control_order = (
            self.match_db_broker_order_to_control_order_from_brokers(broker_order)
        )
        if matched_control_order is missing_order:
            raise missingOrder
        cancellation_status = self.check_order_is_cancelled_given_control_object(
            matched_control_order
        )

        return cancellation_status

    def check_order_is_cancelled_given_control_object(
        self, broker_order_with_controls: ibOrderWithControls
    ) -> bool:
        status = self.get_status_for_control_object(broker_order_with_controls)
        cancellation_status = status == "Cancelled"

        return cancellation_status

    def _get_status_for_trade_object(self, original_trade_object: ibTrade) -> str:
        self.ib_client.refresh()
        return original_trade_object.orderStatus.status

    def modify_limit_price_given_control_object(
        self, broker_order_with_controls: ibOrderWithControls, new_limit_price: float
    ) -> ibOrderWithControls:
        """
        NOTE this does not update the internal state of orders, which will retain the original order

        :param broker_orders_with_controls:
        :param new_limit_price:
        :return:
        """

        ## throws orderCannotBeModified
        self.check_order_can_be_modified_given_control_object_throw_error_if_not(
            broker_order_with_controls
        )

        original_order_object = broker_order_with_controls.control_object.trade.order
        original_contract_object_with_legs = (
            broker_order_with_controls.control_object.ibcontract_with_legs
        )

        _not_used_new_trade_object = (
            self.ib_client.modify_limit_price_given_original_objects(
                original_order_object,
                original_contract_object_with_legs,
                new_limit_price,
            )
        )

        # we don't actually replace the trade object
        # otherwise if the limit order isn't changed, it will think it has been
        broker_order_with_controls.order.limit_price = new_limit_price
        broker_order_with_controls.update_order()

        return broker_order_with_controls

    def check_order_can_be_modified_given_control_object_throw_error_if_not(
        self, broker_order_with_controls: ibOrderWithControls
    ):
        status = self.get_status_for_control_object(broker_order_with_controls)
        STATUS_WE_CAN_MODIFY_IN = ["Submitted"]
        can_be_modified = status in STATUS_WE_CAN_MODIFY_IN
        if not can_be_modified:
            raise orderCannotBeModified(
                "Order can't be modified as status is %s, not in %s"
                % (status, STATUS_WE_CAN_MODIFY_IN)
            )

    def get_status_for_control_object(
        self, broker_order_with_controls: ibOrderWithControls
    ) -> str:
        original_trade_object = broker_order_with_controls.control_object.trade
        status = self._get_status_for_trade_object(original_trade_object)

        return status


def add_trade_info_to_broker_order(
    broker_order: brokerOrder, broker_order_from_trade_object: ibBrokerOrder
) -> brokerOrder:
    new_broker_order = copy(broker_order)
    keys_to_replace = [
        "broker_permid",
        "commission",
        "algo_comment",
        "broker_tempid",
        "leg_filled_price",
    ]

    for key in keys_to_replace:
        new_broker_order._order_info[key] = broker_order_from_trade_object._order_info[
            key
        ]

    broker_order_is_filled = not broker_order_from_trade_object.fill.equals_zero()
    if broker_order_is_filled:
        new_broker_order.fill_order(
            broker_order_from_trade_object.fill,
            broker_order_from_trade_object.filled_price,
            broker_order_from_trade_object.fill_datetime,
        )

    return new_broker_order


def match_control_order_on_permid(
    dict_of_broker_control_orders: dict, broker_order_to_match: brokerOrder
):
    list_of_broker_control_orders = list(dict_of_broker_control_orders.values())
    list_of_broker_orders = [
        control_order.order for control_order in list_of_broker_control_orders
    ]

    permid_to_match = broker_order_to_match.broker_permid
    if permid_to_match == "" or permid_to_match == 0:
        return missing_order

    permid_list = [order.broker_permid for order in list_of_broker_orders]
    try:
        permid_idx = permid_list.index(permid_to_match)
    except ValueError:
        return missing_order

    matched_control_order = list_of_broker_control_orders[permid_idx]

    return matched_control_order


def match_control_order_from_dict(
    dict_of_broker_control_orders: dict, broker_order_to_match: brokerOrder
):
    matched_control_order_from_dict = dict_of_broker_control_orders.get(
        broker_order_to_match.broker_tempid, missing_order
    )

    return matched_control_order_from_dict<|MERGE_RESOLUTION|>--- conflicted
+++ resolved
@@ -377,12 +377,7 @@
         return matched_control_order
 
     def cancel_order_on_stack(self, broker_order: brokerOrder):
-<<<<<<< HEAD
-
         log_attrs = {**broker_order.log_attributes(), "method": "temp"}
-=======
-        log = broker_order.log_with_attributes(self.log)
->>>>>>> e11c4091
         matched_control_order = (
             self.match_db_broker_order_to_control_order_from_brokers(broker_order)
         )
