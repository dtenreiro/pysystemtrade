import datetime
from typing import Union, List
from ib_insync import IB

from sysbrokers.IB.ib_connection import connectionIB
from sysbrokers.IB.ib_contracts import ibContract, ibContractDetails
from sysbrokers.IB.config.ib_instrument_config import (
    IBconfig,
    read_ib_config_from_file,
    get_instrument_code_from_broker_instrument_identity,
    IBInstrumentIdentity,
)

from syscore.constants import arg_not_supplied
from syscore.cache import Cache
from syscore.exceptions import missingContract

from syslogging.logger import *

from sysobjects.contracts import futuresContract

# IB state that pacing violations only occur for bar sizes of less than 1 minute
# See footnote at bottom of
# https://interactivebrokers.github.io/tws-api/historical_limitations.html#pacing_violations
PACING_INTERVAL_SECONDS = 0.5


STALE_SECONDS_ALLOWED_ACCOUNT_SUMMARY = 600

IB_ERROR_TYPES = {
    200: "ambgious_contract",
    501: "already connected",
    502: "can't connect",
    503: "TWS need upgrading",
    100: "Max messages exceeded",
    102: "Duplicate ticker",
    103: "Duplicate orderid",
    104: "can't modify filled order",
    105: "trying to modify different order",
    106: "can't transmit orderid",
    107: "can't transmit incomplete order",
    109: "price out of range",
    110: "tick size wrong for price",
    122: "No request tag has been found for order",
    123: "invalid conid",
    133: "submit order failed",
    134: "modify order failed",
    135: "cant find order",
    136: "order cant be cancelled",
    140: "size should be an integer",
    141: "price should be a double",
    201: "order rejected",
    202: "order cancelled",
}

IB_IS_ERROR = list(IB_ERROR_TYPES.keys())


class ibClient(object):
    """
    Client specific to interactive brokers

    We inherit from this to do interesting stuff, so this base class just offers error handling and get time

    """

<<<<<<< HEAD
    def __init__(self, ibconnection: connectionIB, log=get_logger("ibClient")):

=======
    def __init__(
        self, ibconnection: connectionIB, log: pst_logger = get_logger("ibClient")
    ):
>>>>>>> e11c4091
        # means our first call won't be throttled for pacing
        self.last_historic_price_calltime = (
            datetime.datetime.now()
            - datetime.timedelta(seconds=PACING_INTERVAL_SECONDS)
        )

        # Add error handler
        ibconnection.ib.errorEvent += self.error_handler

        self._ib_connnection = ibconnection
        self._log = log
        self._cache = Cache(self)

    @property
    def cache(self) -> Cache:
        return self._cache

    @property
    def ib_connection(self) -> connectionIB:
        return self._ib_connnection

    @property
    def ib(self) -> IB:
        return self.ib_connection.ib

    @property
    def client_id(self) -> int:
        return self.ib.client.clientId

    @property
    def log(self):
        return self._log

    def error_handler(
        self, reqid: int, error_code: int, error_string: str, ib_contract: ibContract
    ):
        """
        Error handler called from server
        Needs to be attached to ib connection

        :param reqid: IB reqid
        :param error_code: IB error code
        :param error_string: IB error string
        :param contract: IB contract or None
        :return: success
        """

        msg = "Reqid %d: %d %s for %s" % (
            reqid,
            error_code,
            error_string,
            str(ib_contract),
        )

        iserror = error_code in IB_IS_ERROR
        if iserror:
            # Serious requires some action
            myerror_type = IB_ERROR_TYPES.get(error_code, "generic")
            self.broker_error(msg=msg, myerror_type=myerror_type, log=self.log)

        else:
            # just a general message
            self.broker_message(msg=msg, log=self.log)

    def broker_error(self, msg, log, myerror_type):
        log.warning(msg)

    def broker_message(self, log, msg):
        log.debug(msg)

    def refresh(self):
        self.ib.sleep(0.00001)

    def get_instrument_code_from_broker_contract_object(
        self, broker_contract_object: ibContract
    ) -> str:
        broker_identity = self.broker_identity_for_contract(broker_contract_object)
        instrument_code = self.get_instrument_code_from_broker_identity_for_contract(
            broker_identity
        )

        return instrument_code

    def get_instrument_code_from_broker_identity_for_contract(
        self, ib_instrument_identity: IBInstrumentIdentity, config=arg_not_supplied
    ) -> str:
        if config is arg_not_supplied:
            config = self.ib_config

        instrument_code = get_instrument_code_from_broker_instrument_identity(
            ib_instrument_identity=ib_instrument_identity,
            log=self.log,
            config=config,
        )
        return instrument_code

    @property
    def ib_config(self) -> IBconfig:
        config = getattr(self, "_config", None)
        if config is None:
            config = self._get_and_set_ib_config_from_file()

        return config

    def _get_and_set_ib_config_from_file(self) -> IBconfig:
        config_data = read_ib_config_from_file(log=self.log)

        return config_data

    def broker_identity_for_contract(
        self,
        ib_contract_pattern: ibContract,
    ) -> IBInstrumentIdentity:
        contract_details = self.get_contract_details(
            ib_contract_pattern=ib_contract_pattern,
            allow_expired=False,
            allow_multiple_contracts=False,
        )

        return IBInstrumentIdentity(
            ib_code=str(contract_details.contract.symbol),
            ib_multiplier=float(contract_details.contract.multiplier),
            ib_exchange=str(contract_details.contract.exchange),
            ib_valid_exchange=str(contract_details.validExchanges),
        )

    def get_contract_details(
        self,
        ib_contract_pattern: ibContract,
        allow_expired: bool = False,
        allow_multiple_contracts: bool = False,
    ) -> Union[ibContractDetails, List[ibContractDetails]]:
        contract_details = self._get_contract_details(
            ib_contract_pattern, allow_expired=allow_expired
        )

        if len(contract_details) == 0:
            raise missingContract

        if allow_multiple_contracts:
            return contract_details

        elif len(contract_details) > 1:
            self.log.critical(
                "Multiple contracts and only expected one - returning the first"
            )

        return contract_details[0]

    def _get_contract_details(
        self, ib_contract_pattern: ibContract, allow_expired: bool = False
    ) -> List[ibContractDetails]:
        ## in case of caching
        ib_contract_pattern.includeExpired = allow_expired

        return self.ib.reqContractDetails(ib_contract_pattern)<|MERGE_RESOLUTION|>--- conflicted
+++ resolved
@@ -64,14 +64,7 @@
 
     """
 
-<<<<<<< HEAD
     def __init__(self, ibconnection: connectionIB, log=get_logger("ibClient")):
-
-=======
-    def __init__(
-        self, ibconnection: connectionIB, log: pst_logger = get_logger("ibClient")
-    ):
->>>>>>> e11c4091
         # means our first call won't be throttled for pacing
         self.last_historic_price_calltime = (
             datetime.datetime.now()
