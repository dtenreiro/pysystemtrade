from collections import namedtuple

import pandas as pd

from syscore.exceptions import missingFile
from syscore.fileutils import resolve_path_and_filename_for_package
from syslogging.logger import *

IB_CCY_CONFIG_FILE = resolve_path_and_filename_for_package(
    "sysbrokers.IB.config.ib_config_spot_FX.csv"
)


ibFXConfig = namedtuple("ibFXConfig", ["ccy1", "ccy2", "invert"])


def get_ib_config_from_file(log) -> pd.DataFrame:
    try:
        config_data = pd.read_csv(IB_CCY_CONFIG_FILE)
<<<<<<< HEAD
    except BaseException:
        log.warning("Can't read file %s" % IB_CCY_CONFIG_FILE)
        config_data = missing_file
=======
    except Exception as e:
        log.warn("Can't read file %s" % IB_CCY_CONFIG_FILE)
        raise missingFile from e
>>>>>>> 3dfdbc3c

    return config_data


<<<<<<< HEAD
def config_info_for_code(config_data: pd.DataFrame, currency_code, log) -> ibFXConfig:
    new_log = log.setup(**{CURRENCY_CODE_LOG_LABEL: currency_code})
    if config_data is missing_file:
        new_log.warning(
            "Can't get IB FX config for %s as config file missing" % currency_code
        )

        raise missingInstrument

=======
def config_info_for_code(config_data: pd.DataFrame, currency_code) -> ibFXConfig:
>>>>>>> 3dfdbc3c
    ccy1 = config_data[config_data.CODE == currency_code].CCY1.values[0]
    ccy2 = config_data[config_data.CODE == currency_code].CCY2.values[0]
    invert = config_data[config_data.CODE == currency_code].INVERT.values[0] == "YES"

    ib_config_for_code = ibFXConfig(ccy1, ccy2, invert)

    return ib_config_for_code


<<<<<<< HEAD
def get_list_of_codes(log, config_data: pd.DataFrame) -> list:
    if config_data is missing_file:
        log.warning("Can't get list of fxcodes for IB as config file missing")
        return []
=======
def get_list_of_codes(config_data: pd.DataFrame) -> list:
>>>>>>> 3dfdbc3c

    list_of_codes = list(config_data.CODE)

    return list_of_codes<|MERGE_RESOLUTION|>--- conflicted
+++ resolved
@@ -17,32 +17,14 @@
 def get_ib_config_from_file(log) -> pd.DataFrame:
     try:
         config_data = pd.read_csv(IB_CCY_CONFIG_FILE)
-<<<<<<< HEAD
-    except BaseException:
+    except Exception as e:
         log.warning("Can't read file %s" % IB_CCY_CONFIG_FILE)
-        config_data = missing_file
-=======
-    except Exception as e:
-        log.warn("Can't read file %s" % IB_CCY_CONFIG_FILE)
         raise missingFile from e
->>>>>>> 3dfdbc3c
 
     return config_data
 
 
-<<<<<<< HEAD
-def config_info_for_code(config_data: pd.DataFrame, currency_code, log) -> ibFXConfig:
-    new_log = log.setup(**{CURRENCY_CODE_LOG_LABEL: currency_code})
-    if config_data is missing_file:
-        new_log.warning(
-            "Can't get IB FX config for %s as config file missing" % currency_code
-        )
-
-        raise missingInstrument
-
-=======
 def config_info_for_code(config_data: pd.DataFrame, currency_code) -> ibFXConfig:
->>>>>>> 3dfdbc3c
     ccy1 = config_data[config_data.CODE == currency_code].CCY1.values[0]
     ccy2 = config_data[config_data.CODE == currency_code].CCY2.values[0]
     invert = config_data[config_data.CODE == currency_code].INVERT.values[0] == "YES"
@@ -52,14 +34,7 @@
     return ib_config_for_code
 
 
-<<<<<<< HEAD
-def get_list_of_codes(log, config_data: pd.DataFrame) -> list:
-    if config_data is missing_file:
-        log.warning("Can't get list of fxcodes for IB as config file missing")
-        return []
-=======
 def get_list_of_codes(config_data: pd.DataFrame) -> list:
->>>>>>> 3dfdbc3c
 
     list_of_codes = list(config_data.CODE)
 
